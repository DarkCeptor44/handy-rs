--- conflicted
+++ resolved
@@ -6,13 +6,8 @@
 #[cfg(feature = "collections")]
 pub mod collections;
 
-<<<<<<< HEAD
-/// Helper modules
-pub mod helper;
-=======
 #[cfg(feature = "fs")]
 pub mod fs;
->>>>>>> 2112188a
 
 #[cfg(feature = "human")]
 pub mod human;
