--- conflicted
+++ resolved
@@ -21,11 +21,7 @@
 
 [features]
 default = []
-<<<<<<< HEAD
-full = ["collections", "human", "itertools", "parse", "pattern", "tempdir"]
-=======
 full = ["collections", "fs", "human", "itertools", "parse", "pattern"]
->>>>>>> 2112188a
 
 collections = []
 fs = ["dep:anyhow", "dep:colored", "dep:rayon", "dep:tempfile"]
@@ -37,10 +33,7 @@
 
 [dependencies]
 anyhow = { version = "^1", optional = true }
-<<<<<<< HEAD
-=======
 colored = { version = "^2", optional = true }
->>>>>>> 2112188a
 levenshtein = { version = "^1", optional = true }
 num-traits = { version = "^0.2", optional = true }
 rayon = { version = "^1", optional = true }
